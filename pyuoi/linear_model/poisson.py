import numpy as np

from .base import AbstractUoIGeneralizedLinearRegressor

from pyuoi import utils

<<<<<<< HEAD
from sklearn.exceptions import NotFittedError
from sklearn.linear_model.base import LinearModel
from sklearn.linear_model.base import _preprocess_data
from sklearn.utils import check_X_y

class UoI_Poisson(AbstractUoILinearRegressor):

    _AbstractUoILinearRegressor__valid_estimation_metrics = \
        ('log', 'AIC', 'AICc', 'BIC')

    def __init__(self, n_lambdas=48, alphas=np.array([0.5]),
                 n_boots_sel=48, n_boots_est=48, selection_frac=0.9,
                 estimation_frac=0.9, stability_selection=1.,
                 estimation_score='log', warm_start=True, eps=1e-3,
                 tol=1e-5, copy_X=True, fit_intercept=True,
                 normalize=True, random_state=None, max_iter=1000,
                 comm=None, logger=None):
        super(UoI_Poisson, self).__init__(
            n_boots_sel=n_boots_sel,
            n_boots_est=n_boots_est,
            selection_frac=selection_frac,
            estimation_frac=estimation_frac,
            stability_selection=stability_selection,
            estimation_score=estimation_score,
            copy_X=copy_X,
            fit_intercept=fit_intercept,
            normalize=normalize,
            random_state=random_state,
            comm=comm,
            logger=logger
        )
        self.n_lambdas = n_lambdas
        self.alphas = alphas
        self.n_alphas = len(alphas)
=======
from sklearn.base import BaseEstimator
from sklearn.preprocessing import StandardScaler
from sklearn.utils.validation import check_is_fitted

from ..lbfgs import fmin_lbfgs


class Poisson(BaseEstimator):
    """Generalized Linear Model with exponential link function
    (i.e. Poisson) trained with L1/L2 regularizer (i.e. Elastic net
    penalty).

    The log-likelihood of the Poisson GLM is optimized by performing
    coordinate descent on a linearized quadratic approximation. See
    Chapter 5 of Hastie, Tibshirani, and Wainwright (2016) for more
    details.

    Parameters
    ----------
    alpha : float, optional
        Constant that multiplies the L1 term. Defaults to 1.0.

    l1_ratio : float, optional
        float between 0 and 1 acting as a scaling between
        l1 and l2 penalties). For ``l1_ratio = 0`` the penalty is an
        L2 penalty. For ``l1_ratio = 1`` it is an L1 penalty. For ``0
        < l1_ratio < 1``, the penalty is a combination of L1 and L2

    fit_intercept : bool, default True
        Whether to fit an intercept or not.

    standardize : bool, default True
        If True, centers the design matrix across samples and rescales them to
        have standard deviation of 1.

    tol : float, optional
        The tolerance for the optimization: if the updates are
        smaller than ``tol``, the optimization code checks the
        dual gap for optimality and continues until it is smaller
        than ``tol``.

    warm_start : bool, optional
        When set to ``True``, reuse the solution of the previous call to
        fit as initialization, otherwise, just erase the previous solution.

    solver : string, default 'lbfgs'
        The solver to use. Options are 'lbfgs' (orthant-wise LBFGS) and 'cd'
        (coordinate descent).

    Attributes
    ----------
    coef_ : array, shape (n_features,)
        The fitted parameter vector.

    intercept_ : float
        The fitted intercept.
    """
    def __init__(self, alpha=1.0, l1_ratio=1., fit_intercept=True,
                 standardize=True, max_iter=1000, tol=1e-5, warm_start=False,
                 solver='lbfgs'):
        self.alpha = alpha
        self.l1_ratio = l1_ratio
        self.fit_intercept = fit_intercept
        self.standardize = standardize
        self.max_iter = max_iter
        self.tol = tol
>>>>>>> eaf35ffb
        self.warm_start = warm_start
        self.solver = solver

    def fit(self, X, y, sample_weight=None):
        """Fit the Poisson GLM.

        Parameters
        ----------
        X : nd-array, shape (n_samples, n_features)
            The design matrix.

        y : nd-array, shape (n_samples,)
            Response vector. Will be cast to X's dtype if necessary.
            Currently, this implementation does not handle multiple response
            variables.

        sample_weight : array-like, shape (n_samples,), default None
            Array of weights assigned to the individual samples. If None, then
            each sample is provided an equal weight.
        """
        self.n_samples, self.n_features = X.shape
        X, y = self._pre_fit(X, y)

        if self.solver == 'lbfgs':
            coef = np.zeros(self.n_features)
            intercept = 0
            if self.warm_start:
                if hasattr(self, 'coef_'):
                    if self.standardize:
                        coef = self.coef_ * self._X_scaler.scale_
                    else:
                        coef = self.coef_
                if hasattr(self, 'intercept_') and self.fit_intercept:
                    intercept = self.intercept_

            if self.fit_intercept:
                coef = np.append(coef, intercept)

            # create lbfgs function
            def func(x, g, *args):
                loss, grad = _poisson_loss_and_grad(x, *args)
                g[:] = grad
                return loss

            l1_penalty = self.alpha * self.l1_ratio
            l2_penalty = self.alpha * (1 - self.l1_ratio)

            # orthant-wise lbfgs optimization
            coef = fmin_lbfgs(func, coef,
                              orthantwise_c=l1_penalty,
                              args=(X, y, l2_penalty, sample_weight),
                              max_iterations=self.max_iter,
                              epsilon=self.tol,
                              orthantwise_end=self.n_features)

            if self.fit_intercept:
                self.coef_ = coef[:self.n_features]
                self.intercept_ = coef[-1]
            else:
                self.coef_ = coef

        # coordinate descent
        elif self.solver == 'cd':
            self.coef_, intercept = self._cd(X=X, y=y,
                                             sample_weight=sample_weight)

            if self.fit_intercept:
                self.intercept_ = intercept

        else:
            raise ValueError('Solver not available.')

        self._post_fit(X, y)
        return self

    def predict(self, X):
        """Predicts the response variable given a design matrix. The output is
        the mode of the Poisson distribution.

        Parameters
        ----------
        X : array_like, shape (n_samples, n_features)
            Design matrix to predict on.

        Returns
        -------
        mode : array_like, shape (n_samples)
            The predicted response values, i.e. the modes.
        """
        check_is_fitted(self, ['coef_', 'intercept_'])
        mu = np.exp(self.intercept_ + np.dot(X, self.coef_))
        mode = np.floor(mu)
        return mode

    def predict_mean(self, X):
        """Calculates the mean response variable given a design matrix.

        Parameters
        ----------
        X : array_like, shape (n_samples, n_features)
            Design matrix to predict on.

        Returns
        -------
        mu : array_like, shape (n_samples)
            The predicted response values, i.e. the conditional means.
        """
        check_is_fitted(self, ['coef_', 'intercept_'])
        mu = np.exp(self.intercept_ + np.dot(X, self.coef_))
        return mu

    def _cd(self, X, y, sample_weight=None):
        """Performs coordinate descent on a dataset.

        Parameters
        ----------
        X : ndarray, shape (n_samples, n_features)
            The design matrix.

        y : ndarray, shape (n_samples,)
            The response vector.

        sample_weight : array-like, shape (n_samples,), default None
            Array of weights assigned to the individual samples. If None, then
            each sample is provided an equal weight.

        Returns
        -------
        coef : ndarray, shape (n_features,)
            The fitted coefficients.

        intercept : float
            The fitted intercept. If fit_intercept = False, this will be equal
            to zero.
        """
        n_samples, n_features = X.shape

        if sample_weight is None:
            sample_weight = np.ones(n_samples)

        # initialization of coef and intercepts
        coef = np.zeros(n_features)
        intercept = 0
        # warm start coefficients, if necessary
        if self.warm_start:
            if hasattr(self, 'coef_'):
                if self.standardize:
                    coef = self.coef_ * self._X_scaler.scale_
                else:
                    coef = self.coef_

            if self.fit_intercept:
                if hasattr(self, 'intercept_'):
                    intercept = self.intercept_

        # every coefficient is active unless there's a warm start
        if self.warm_start:
            active_idx = np.argwhere(coef != 0)
        else:
            active_idx = np.arange(self.n_features)

        prev_coef = np.copy(coef)
        # perform coordinate descent updates
        for iteration in range(self.max_iter):
            # linearize the log-likelihood
            w, z = self.adjusted_response(X, y, coef, intercept)
            # rescale weights by sample_weight
            w *= sample_weight

            # perform an update of coordinate descent
            coef, intercept = self._cd_sweep(
                coef=coef, intercept=intercept, X=X, w=w, z=z,
                active_idx=active_idx)

            # check convergence
            if np.max(np.abs(prev_coef - coef)) < self.tol:
                break

            prev_coef = np.copy(coef)

            # update the active features
            active_idx = np.argwhere(coef != 0).ravel()

        return coef, intercept

    def _cd_sweep(self, coef, X, w, z, active_idx, intercept=0):
        """Performs one sweep of coordinate descent updates over a set of
        'active' features.

        Parameters
        ----------
        coef : nd-array, shape (n_features,)
            The current estimates of the parameters.

        X : nd-array, shape (n_samples, n_features)
            The design matrix.

        w : nd-array, shape (n_samples,)
            The weights applied to each sample after linearization of the
            log-likelihood.

        z : nd-array, shape (n_samples,)
            The working response after linearization of the log-likelihood.

        active_idx : nd-array, shape (n_features,)
            An array of ints denoting the indices of features that should be
            updated.

        intercept : float
            The current estimate of the intercept.

        Returns
        -------
        coef : nd-array, shape (n_features,)
            The updated parameters after one coordinate descent sweep.

        intercept : float
            The update intercept after one coordinate descent sweep.
        """
        n_features = coef.size
        n_samples = X.shape[0]

        # intercept is not penalized
        if self.fit_intercept:
            z_hat = np.dot(X, coef)
            residuals = z - z_hat
            # update intercept
            intercept = np.dot(w, residuals) / np.sum(w)
        else:
            intercept = 0

        # iterate over the active features
        for idx in active_idx:
            # remove the current feature from the update rules
            mask = np.ones(n_features)
            mask[idx] = 0

            z_hat = intercept + np.dot(X, coef * mask)
            x = X[:, idx]
            # equation 5.44; Hastie, Tibshirani, Wainwright (2016)
            num_update = np.dot(w, x * (z - z_hat)) / n_samples
            den_update = np.dot(w, x**2) / n_samples
            # replace coefficients sequentially
            coef[idx] = \
                self.soft_threshold(num_update, self.l1_ratio * self.alpha) \
                / (den_update + self.alpha * (1 - self.l1_ratio))

        return coef, intercept

    def _pre_fit(self, X, y):
        """Perform standardization, if needed, before fitting."""
        if self.standardize:
            self._X_scaler = StandardScaler()
            X = self._X_scaler.fit_transform(X)
        return X, y

    def _post_fit(self, X, y):
        """Rescale coefficients, if needed, after fitting."""
        if self.standardize:
            sX = self._X_scaler
            self.coef_ /= sX.scale_

    @staticmethod
    def soft_threshold(X, threshold):
        """Performs the soft-thresholding necessary for coordinate descent
        lasso updates.

        Parameters
        ----------
        X : array-like, shape (n_features, n_samples)
            Matrix to be thresholded.

        threshold : float
            Soft threshold.

        Returns
        -------
        X_soft_threshold : array-like
            Soft thresholded X.
        """
        X_thresholded = (np.abs(X) > threshold).astype('int')
        X_soft_threshold = np.sign(X) * (np.abs(X) - threshold) * X_thresholded
        return X_soft_threshold

    @staticmethod
    def adjusted_response(X, y, coef, intercept=0):
        """Calculates the adjusted response when posing the fitting procedure
        as Iteratively Reweighted Least Squares (Newton update on log
        likelihood).

        Parameters
        ----------
        X : array-like, shape (n_features, n_samples)
            The design matrix.

        y : array-like, shape (n_samples)
            The response vector.

        coef : array-like, shape (n_features)
            Current estimate of the parameters.

        intercept : float
            The current estimate of the intercept.

        Returns
        -------
        w : array-like, shape (n_samples)
            Weights for samples. The log-likelihood for a GLM, when posed as
            a linear regression problem, requires reweighting the samples.

        z : array-like, shape (n_samples)
            Working response. The linearized response when rewriting coordinate
            descent for the Poisson likelihood as a iteratively reweighted
            least squares.
        """
        Xbeta = intercept + np.dot(X, coef)
        w = np.exp(Xbeta)
        z = Xbeta + (y / w) - 1.
        return w, z


class UoI_Poisson(AbstractUoIGeneralizedLinearRegressor, Poisson):
    """ UoI Poisson model.

    Parameters
    ----------
    n_boots_sel : int, default 48
        The number of data bootstraps to use in the selection module.
        Increasing this number will make selection more strict.

    n_boots_est : int, default 48
        The number of data bootstraps to use in the estimation module.
        Increasing this number will relax selection and decrease variance.

    selection_frac : float, default 0.9
        The fraction of the dataset to use for training in each resampled
        bootstrap, during the selection module. Small values of this parameter
        imply larger "perturbations" to the dataset.

    estimation_frac : float, default 0.9
        The fraction of the dataset to use for training in each resampled
        bootstrap, during the estimation module. The remaining data is used
        to obtain validation scores. Small values of this parameters imply
        larger "perturbations" to the dataset. IGNORED - Leaving this here
        to double check later

    n_lambdas : int, default 48
        The number of regularization values to use for selection.

    alphas : list or ndarray of floats
        The parameter that trades off L1 versus L2 regularization for a given
        lambda.

    stability_selection : int, float, or array-like, default 1
        If int, treated as the number of bootstraps that a feature must
        appear in to guarantee placement in selection profile. If float,
        must be between 0 and 1, and is instead the proportion of
        bootstraps. If array-like, must consist of either ints or floats
        between 0 and 1. In this case, each entry in the array-like object
        will act as a separate threshold for placement in the selection
        profile.

    estimation_score : str "log" | "AIC", | "AICc" | "BIC"
        Objective used to choose the best estimates per bootstrap.

    solver : string, default 'lbfgs'
        The solver to use. Options are 'lbfgs' (orthant-wise LBFGS) and 'cd'
        (coordinate descent).

    warm_start : bool, default True
        When set to ``True``, reuse the solution of the previous call to fit as
        initialization, otherwise, just erase the previous solution

    eps : float, default 1e-3
        Length of the lasso path. eps=1e-3 means that
        alpha_min / alpha_max = 1e-3

    tol : float, default 1e-5
        Stopping criteria for solver.

    copy_X : boolean, default True
        If ``True``, X will be copied; else, it may be overwritten.

    fit_intercept : boolean, default True
        Whether to calculate the intercept for this model. If set
        to False, no intercept will be used in calculations
        (e.g. data is expected to be already centered).

    standardize : boolean, default False
        If True, the regressors X will be standardized before regression by
        subtracting the mean and dividing by their standard deviations.

    max_iter : int, default None
        Maximum number of iterations for iterative fitting methods.

    random_state : int, RandomState instance or None, default None
        The seed of the pseudo random number generator that selects a random
        feature to update.  If int, random_state is the seed used by the random
        number generator; If RandomState instance, random_state is the random
        number generator; If None, the random number generator is the
        RandomState instance used by `np.random`.

    comm : MPI communicator, default None
        If passed, the selection and estimation steps are parallelized.

    Attributes
    ----------
    coef_ : array, shape (n_features,) or (n_targets, n_features)
        Estimated coefficients for the linear regression problem.

    intercept_ : float
        Independent term in the linear model.

    supports_ : array, shape
        boolean array indicating whether a given regressor (column) is selected
        for estimation for a given regularization parameter value (row).
    """
    def __init__(self, n_boots_sel=48, n_boots_est=48, n_lambdas=48,
                 alphas=np.array([1.]), selection_frac=0.8,
                 estimation_frac=0.8, stability_selection=1.,
                 estimation_score='log', solver='lbfgs', warm_start=True,
                 eps=1e-3, tol=1e-5, copy_X=True, fit_intercept=True,
                 standardize=True, max_iter=1000,
                 random_state=None, comm=None):
        super(UoI_Poisson, self).__init__(
            n_boots_sel=n_boots_sel,
            n_boots_est=n_boots_est,
            selection_frac=selection_frac,
            estimation_frac=estimation_frac,
            stability_selection=stability_selection,
            estimation_score=estimation_score,
            copy_X=copy_X,
            fit_intercept=fit_intercept,
            standardize=standardize,
            random_state=random_state,
            comm=comm)
        self.n_lambdas = n_lambdas
        self.alphas = alphas
        self.n_alphas = len(alphas)
        self.warm_start = warm_start
        self.eps = eps
        self.lambdas = None
        self._selection_lm = Poisson(
            fit_intercept=fit_intercept,
            standardize=standardize,
            max_iter=max_iter,
            tol=tol,
            warm_start=warm_start,
            solver=solver)
        # estimation is a Poisson regression with no regularization
        self._estimation_lm = Poisson(
            alpha=0.,
            l1_ratio=1.,
            fit_intercept=fit_intercept,
            standardize=standardize,
            max_iter=max_iter,
            tol=tol,
            warm_start=warm_start,
            solver=solver)

    def get_reg_params(self, X, y):
        r"""Calculates the regularization parameters (alpha and lambda) to be
        used for the provided data.

        Note that the Elastic Net penalty is given by

        .. math::
           \text{nll}(X, y)
           + \lambda (\alpha |b|_1 + 0.5 (1 - \alpha) |b|^2_2)

        where lambda and alpha are regularization parameters.

        Scikit-learn does not use these names. Instead, scitkit-learn
        denotes alpha by 'l1_ratio' and lambda by 'alpha'.

        Parameters
        ----------
        X : array-like, shape (n_samples, n_features)
            The design matrix.

        y : array-like, shape (n_samples)
            The response vector.

        Returns
        -------
        reg_params : a list of dictionaries
            A list containing dictionaries with the value of each
            (lambda, alpha) describing the type of regularization to impose.
            The keys adhere to scikit-learn's terminology (lambda->alpha,
            alpha->l1_ratio). This allows easy passing into the ElasticNet
            object.
        """
        n_samples = X.shape[0]
        if self.lambdas is None:
            self.lambdas = np.zeros((self.n_alphas, self.n_lambdas))
            # a set of lambdas are generated for each alpha value (l1_ratio in
            # sci-kit learn parlance)
            for alpha_idx, alpha in enumerate(self.alphas):
                # calculate upper bound for lambda sweep
                ybar = np.log(y.mean())
                lambda_max = np.max(np.abs(np.dot(X.T, y - ybar)))
                lambda_max /= n_samples * alpha
                self.lambdas[alpha_idx, :] = np.logspace(
                    start=np.log10(lambda_max),
                    stop=np.log10(self.eps * lambda_max),
                    num=self.n_lambdas)

        # place the regularization parameters into a list of dictionaries
        reg_params = list()
        for alpha_idx, alpha in enumerate(self.alphas):
            for lamb_idx, lamb in enumerate(self.lambdas[alpha_idx]):
                # reset the regularization parameter
                reg_params.append(dict(alpha=lamb, l1_ratio=alpha))

        return reg_params

    def _score_predictions(self, metric, fitter, X, y, support):
        """Score, according to some metric, predictions provided by a model.

        The resulting score will be negated if an information criterion is
        specified.

        Parameters
        ----------
        metric : string
            The type of score to run on the prediction. Valid options include
            'r2' (explained variance), 'BIC' (Bayesian information criterion),
            'AIC' (Akaike information criterion), and 'AICc' (corrected AIC).

        fitter : Poisson object
            The Poisson object that has been fit to the data with the
            respective hyperparameters.

        X : nd-array
            The design matrix.

        y : nd-array
            The response vector.

        support: array-like
            The indices of the non-zero features.

        Returns
        -------
        score : float
            The score.
        """
        # for Poisson, use predict_mean to calculate the "predicted" values
        y_pred = fitter.predict_mean(X[:, support])
        # calculate the log-likelihood
        ll = utils.log_likelihood_glm(model='poisson', y_true=y, y_pred=y_pred)
        if metric == 'log':
            score = ll
        # information criteria
        else:
            n_features = np.count_nonzero(support)
            if fitter.intercept_ != 0:
                n_features += 1
            n_samples = X.shape[0]
            if metric == 'BIC':
                score = utils.BIC(ll, n_features, n_samples)
            elif metric == 'AIC':
                score = utils.AIC(ll, n_features)
            elif metric == 'AICc':
                score = utils.AICc(ll, n_features, n_samples)
            else:
                raise ValueError(metric + ' is not a valid metric.')
            # negate the score since lower information criterion is preferable
            score = -score

        return score

    def _pre_fit(self, X, y):
        """Perform standardization, if needed, before fitting."""
        if self.standardize:
            self._X_scaler = StandardScaler()
            X = self._X_scaler.fit_transform(X)
        if y.ndim == 2:
            self.output_dim = y.shape[1]
        else:
            self.output_dim = 1
        return X, y

    def _post_fit(self, X, y):
        """Rescale coefficients, if needed, after fitting."""
        if self.output_dim == 1:
            self.coef_ = np.squeeze(self.coef_)
        if self.standardize:
            sX = self._X_scaler
            self.coef_ /= sX.scale_

    def _fit_intercept(self, X, y):
        """"Fit a model with an intercept and fixed coefficients.

        This is used to re-fit the intercept after the coefficients are
        estimated.
        """
        if self.fit_intercept:
            mu = np.exp(np.dot(X, self.coef_.T))
            self.intercept_ = np.log(np.mean(y) / np.mean(mu))
        else:
            self.intercept_ = np.zeros(1)

    def _fit_intercept_no_features(self, y):
        """"Fit a model with only an intercept.

        This is used in cases where the model has no support selected.
        """
        return PoissonInterceptFitterNoFeatures(y)


class PoissonInterceptFitterNoFeatures(object):
    def __init__(self, y):
        self.intercept_ = np.log(y.mean())

    def predict(self, X):
        """Predicts the response variable given a design matrix. The output is
        the mode of the Poisson distribution.

        Parameters
        ----------
        X : array_like, shape (n_samples, n_features)
            Design matrix to predict on.

        Returns
        -------
        mode : array_like, shape (n_samples)
            The predicted response values, i.e. the modes.
        """
        mu = np.exp(self.intercept_)
        mode = np.floor(mu)
        return mode

    def predict_mean(self, X):
        """Calculates the mean response variable given a design matrix.

        Parameters
        ----------
        X : array_like, shape (n_samples, n_features)
            Design matrix to predict on.

        Returns
        -------
        mu : array_like, shape (n_samples)
            The predicted response values, i.e. the conditional means.
        """
        mu = np.exp(self.intercept_)
        return mu


def _poisson_loss_and_grad(coef, X, y, l2_penalty, sample_weight=None):
    """Computes the Poisson loss and gradient.

    Parameters
    ----------
    coef : ndarray, shape (n_features,) or (n_features + 1,)
        Coefficient vector.

    X : array-like, shape (n_samples, n_features)
        Design matrix.

    y : ndarray, shape (n_samples,)
        Response vector.

    l2_penalty : float
        Regularization parameter on l2-norm.

    sample_weight : array-like, shape (n_samples,), default None
        Array of weights assigned to the individual samples. If None, then each
        sample is provided an equal weight.

    Returns
    -------
    out : float
        Negative log-likelihood of Poisson GLM.

    grad : ndarray, shape (n_features,) or (n_features + 1,)
        Poisson gradient.
    """
    n_samples, n_features = X.shape
    grad = np.empty_like(coef)

    if sample_weight is None:
        sample_weight = np.ones(n_samples)

    # extract intercept
    if grad.shape[0] > n_features:
        intercept = coef[-1]
        coef = coef[:n_features]
    else:
        intercept = 0

    # calculate likelihood
    eta = intercept + np.dot(X, coef)
    out = -np.sum(sample_weight * (y * eta - np.exp(eta))) / n_samples
    out += 0.5 * l2_penalty * np.dot(coef, coef)

    # gradient of parameters
    y_res = sample_weight * (y - np.exp(eta))
    grad[:n_features] = -np.dot(X.T, y_res) / n_samples + l2_penalty * coef

    # gradient of intercept
    if grad.shape[0] > n_features:
        grad[-1] = -np.mean(y_res)

    return out, grad<|MERGE_RESOLUTION|>--- conflicted
+++ resolved
@@ -4,42 +4,6 @@
 
 from pyuoi import utils
 
-<<<<<<< HEAD
-from sklearn.exceptions import NotFittedError
-from sklearn.linear_model.base import LinearModel
-from sklearn.linear_model.base import _preprocess_data
-from sklearn.utils import check_X_y
-
-class UoI_Poisson(AbstractUoILinearRegressor):
-
-    _AbstractUoILinearRegressor__valid_estimation_metrics = \
-        ('log', 'AIC', 'AICc', 'BIC')
-
-    def __init__(self, n_lambdas=48, alphas=np.array([0.5]),
-                 n_boots_sel=48, n_boots_est=48, selection_frac=0.9,
-                 estimation_frac=0.9, stability_selection=1.,
-                 estimation_score='log', warm_start=True, eps=1e-3,
-                 tol=1e-5, copy_X=True, fit_intercept=True,
-                 normalize=True, random_state=None, max_iter=1000,
-                 comm=None, logger=None):
-        super(UoI_Poisson, self).__init__(
-            n_boots_sel=n_boots_sel,
-            n_boots_est=n_boots_est,
-            selection_frac=selection_frac,
-            estimation_frac=estimation_frac,
-            stability_selection=stability_selection,
-            estimation_score=estimation_score,
-            copy_X=copy_X,
-            fit_intercept=fit_intercept,
-            normalize=normalize,
-            random_state=random_state,
-            comm=comm,
-            logger=logger
-        )
-        self.n_lambdas = n_lambdas
-        self.alphas = alphas
-        self.n_alphas = len(alphas)
-=======
 from sklearn.base import BaseEstimator
 from sklearn.preprocessing import StandardScaler
 from sklearn.utils.validation import check_is_fitted
@@ -106,7 +70,6 @@
         self.standardize = standardize
         self.max_iter = max_iter
         self.tol = tol
->>>>>>> eaf35ffb
         self.warm_start = warm_start
         self.solver = solver
 
@@ -530,7 +493,7 @@
                  estimation_score='log', solver='lbfgs', warm_start=True,
                  eps=1e-3, tol=1e-5, copy_X=True, fit_intercept=True,
                  standardize=True, max_iter=1000,
-                 random_state=None, comm=None):
+                 random_state=None, comm=None, logger=None):
         super(UoI_Poisson, self).__init__(
             n_boots_sel=n_boots_sel,
             n_boots_est=n_boots_est,
@@ -542,7 +505,8 @@
             fit_intercept=fit_intercept,
             standardize=standardize,
             random_state=random_state,
-            comm=comm)
+            comm=comm,
+            logger=logger)
         self.n_lambdas = n_lambdas
         self.alphas = alphas
         self.n_alphas = len(alphas)
