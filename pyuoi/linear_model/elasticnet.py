--- conflicted
+++ resolved
@@ -100,14 +100,8 @@
                  estimation_frac=0.9, n_lambdas=48,
                  alphas=np.array([0.5]), stability_selection=1.,
                  estimation_score='r2', warm_start=True, eps=1e-3,
-<<<<<<< HEAD
-                 copy_X=True, fit_intercept=True, normalize=True,
-                 random_state=None, max_iter=1000,
-                 comm=None, logger=None):
-=======
                  copy_X=True, fit_intercept=True, standardize=True,
-                 max_iter=1000, random_state=None, comm=None):
->>>>>>> eaf35ffb
+                 max_iter=1000, random_state=None, comm=None, logger=None):
         super(UoI_ElasticNet, self).__init__(
             n_boots_sel=n_boots_sel,
             n_boots_est=n_boots_est,
@@ -120,11 +114,8 @@
             standardize=standardize,
             random_state=random_state,
             comm=comm,
-<<<<<<< HEAD
+            max_iter=max_iter,
             logger=logger
-=======
-            max_iter=max_iter,
->>>>>>> eaf35ffb
         )
         self.n_lambdas = n_lambdas
         self.alphas = alphas
